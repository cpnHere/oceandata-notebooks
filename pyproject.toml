[project]
version = "0.2.0"
name = "oceandata-notebooks"
description = "Tutorials for data from NASA's Ocean Biology Distributed Active Archive Center (OB.DAAC)"
urls.Repository = "https://github.com/gsfc-oel/oceandata-notebooks"
license.text = "Apache-2.0"
requires-python = ">=3.10"
readme = "README.md"
maintainers = [
  { "name" = "Ian Carroll", "email" = "ian.t.carroll@nasa.gov" },
]

[dependency-groups]
# every package used in an import or by a backend (e.g. h5netcdf)
notebooks = [
  "cartopy>=0.23.0",
  "cf-xarray>=0.9.4",
  "cmocean>=4.0.3",
  "dask[distributed]>=2024.4.1",
  "datashader>=0.17.0",
  "earthaccess>=0.11.0",
  "h5netcdf>=1.3.0",
  "holoviews>=1.19.1",
  "hvplot>=0.9.2",
  "matplotlib>=3.8.4",
  "netcdf4>=1.6.5",
  "numba>=0.60.0",
  "pandas>=2.2.1",
  "pillow>=10.4.0",
  "pvlib>=0.11.1",
  "pyproj>=3.6.1",
  "rasterio>=1.4.1",
  "rioxarray>=0.19.0",
  "scipy>=1.13.1",
  "seaborn>=0.13.2",
  "torch>=2.7.0",
  "tqdm>=4.66.5",
  "xarray>=2024.3.0",
]
# additional packages for book/setup.py
kernel = [
  "bash-kernel>=0.9.3",
  "ipykernel>=6.29.3",
  "ipywidgets>=8.1.2",
]
# additional packages for docker/requirements.in
# TODO: async-timeout is a possible unlisted dep of jupyter-vscode-proxy?
docker = [
  "async-timeout>=4.0.3",
  "bash-kernel>=0.9.3",
  "black>=24.10.0",
  "boto3>=1.35.36",
  "dask-gateway>=2024.1.0",
  "dask-labextension>=7.0.0",
  "geopandas>=1.0.1",
  "geoviews>=1.12.0",
  "gh-scoped-creds>=4.1",
  "isort>=5.13.2",
  "jupyter-vscode-proxy>=0.6",
  "jupyterlab-code-formatter>=3.0.2",
  "jupyterlab-git>=0.50.1",
  "jupyterlab-h5web>=12.3.0",
  "jupytext>=1.16.4",
  "lz4>=4.3.3",
<<<<<<< HEAD
  "pyinterp>=2024.6.0",
=======
  "rioxarray>=0.15.0",
>>>>>>> 23ec9ba5
  "scikit-image>=0.24.0",
  "scikit-learn>=1.5.2",
  "uv>=0.4.27",
  "zarr>=2.18.2",
]
# packages that provide command-line tools for maintainers
tools = [
  "jupyter-book<2",
  "jupytext>=1.17.1",
  "pre-commit>=4.0.1",
  "ruff>=0.7.1",
]

[tool.jupytext]
formats = { "notebooks" = "ipynb", "book/notebooks" = "md:myst" }
notebook_metadata_filter = "-all,kernelspec"
cell_metadata_filter = "all,-trusted"

[tool.ruff.lint]
extend-select = ["I", "D"]
ignore = [
  "D101",
  "D102",
  "D103", # TODO: better docstrings for all functions, methods, and classes
  "D203",
  "D213", # preference over convlicting styles D211 and D212, respectively
  "D417", # TODO: parameter descriptions for all docstrings
  "F841", # TODO: reconsider defining variables that aren't used to prevent display
]

[tool.uv]
# TODO won't need "tools" with https://github.com/astral-sh/uv/issues/13268
default-groups = ["notebooks", "kernel", "tools"]

[tool.uv.sources]
torch = [
  { index = "pytorch-cpu", marker = "sys_platform != 'linux'" },
  { index = "pytorch-cu128", marker = "sys_platform == 'linux'" },
]

[[tool.uv.index]]
name = "pytorch-cpu"
url = "https://download.pytorch.org/whl/cpu"
explicit = true

[[tool.uv.index]]
name = "pytorch-cu128"
url = "https://download.pytorch.org/whl/cu128"
explicit = true<|MERGE_RESOLUTION|>--- conflicted
+++ resolved
@@ -62,11 +62,6 @@
   "jupyterlab-h5web>=12.3.0",
   "jupytext>=1.16.4",
   "lz4>=4.3.3",
-<<<<<<< HEAD
-  "pyinterp>=2024.6.0",
-=======
-  "rioxarray>=0.15.0",
->>>>>>> 23ec9ba5
   "scikit-image>=0.24.0",
   "scikit-learn>=1.5.2",
   "uv>=0.4.27",

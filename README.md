--- conflicted
+++ resolved
@@ -7,31 +7,25 @@
 > [!NOTE]
 > This "For Users" section should be delivered as content displayed on the [webpage][tutorials] as the first section.
 
-## About
+### Getting Started
 
 This collection of Jupyter notebooks is meant to help you get started accessing, visualizing, and analyzing
 OB.DAAC data products with Python. You can learn from these notebooks either by viewing the code and results on this
 webpage or by downloading the notebook files and running them with [JupyterLab][jupyterlab]. If you
 plan to run any of these notebooks, please continue reading for information about notebook dependencies.
 
-### Before you start
+paragraph on "cloud" and do you need it? if you do not have cloud access, you can still learn from the cloud notebooks, but will
+need to download data (see 3).
 
-#### 1. The cloud
+First, notebooks with **Earthdata Cloud** are written to be run "in the cloud" where NASA Earthdata archives OB.DAAC data
+products. In particular, the cloud provider used by NASA Earthdata is Amazon Web Services (AWS), and the archive is located
+in their "us-west-2" region. Running code in the same cloud that stores the data has advantages,
+including never having to download the data. You may already have access to the AWS platform, for instance through a JupyterHub
+maintained by [Openscapes][openscapes-hub], [Cryo in the Cloud][cryocloud], or NASA Goddard's [Open Science Studio][oss].
+If you are new to using NASA Earthdata Cloud, the [Cloud Cookbook][cookbook] provides a lot of background and resources
+that are constantly being improved by the [NASA-Openscapes][openscapes] community. TODO: cloud optimization
 
-The **Earthdata Cloud** icon next to some notebooks indicates that they use data from the cloud that requires Amazon Web Services (AWS) cloud access, which is the cloud provider that NASA Earthdata uses to archive data in their "us-west-2" region. If you do not have AWS cloud access, you can still learn from the cloud notebooks, but will need to download data (see *notebook1?*).
-
-##### How do I know if I have AWS cloud access? 
-You may already have access to the AWS platform through your institution. For example through a JupyterHub maintained by [Openscapes][openscapes-hub], [Cryo in the Cloud][cryocloud], or NASA Goddard's [Open Science Studio][oss]. If that is not the case, you may also get an individual [AWS S3 credentials](https://obdaac-tea.earthdatacloud.nasa.gov/s3credentialsREADME). 
-
-TODO: info on AWS S3 temporary credentials?
-
-Running code in the same cloud that stores the data has advantages, including never having to download the data. If you are new to using NASA Earthdata Cloud, the [Cloud Cookbook][cookbook] provides a lot of background and resources that are constantly being improved by the [NASA-Openscapes][openscapes] community. 
-
-TODO: cloud optimization
-
-#### 2. Python environment setup
-
-The notebooks import Python packages that must be installed and discoverable on the host. Please use our
+Second, the notebooks import Python packages that must be installed and discoverable on the host. Please use our
 [environment.yml](./environment.yml) file to [create a Conda environment][conda-env] that satisfies all the dependencies,
 or otherwise ensure your environment satisifes these dependencies. Note that the environment includes
 the `ipykernel` package in case your JupyterLab includes [nb_conda_kernels][nb_conda_kernels] or you want
@@ -41,15 +35,9 @@
 
 #### Learn with OCI
 
-<<<<<<< HEAD
-1. Download data using the earthaccess library
-1. **Earthdata Cloud** File Structure at Three Processing Levels
+1. Download data using earthaccess
+1. **Earthdata Cloud** File Structure at 3 Processing Levels
 1. substitutions in cloud notebooks needed to run locally 
-=======
-1. Data Access
-1. **Earthdata Cloud** File Structure at 3 Processing Levels
-1. more comming soon!
->>>>>>> 921ac501
 
 #### Learn with HARP2
 
@@ -61,16 +49,9 @@
 
 #### Learn with MODIS
 
-1. Map Level-2 Chlorophyll using `netcdf4`
-1. Map Level-2 Chlorophyll using `xarray`
-1. Map Level-3 Chlorophyll and Rrs using `xarray`
-
-### How to Cite
-
-
-
-### Acknowledgements
-This repository has greatly benefited from works of multiple open-science projects, notably [Learn OLCI](https://github.com/wekeo/learn-olci/blob/main/README.md) and the [NASA EarthData Cloud Cookbook](https://nasa-openscapes.github.io/earthdata-cloud-cookbook/).
+1. Map Level-2 Chlorophyll with netCDF4
+1. Map Level-2 Chlorophyll with XArray
+1. Map Level-3 Chlorophyll and Rrs with XArray
 
 ## For Contributors
 
@@ -96,14 +77,6 @@
 1. Curating dependencies for virtualenv without duplicating environment.yml
 2. Formatting notebooks with black
 3. Testing notebooks in isolated environments (using `jupyter execute ...`)
-4. Auto populate `docs/` using:
-   ```
-   jupyter nbconvert --ClearOutputPreprocessor.enabled=True --ClearMetadataPreprocessor.enabled=True --to=notebook --output-dir=docs
-   ```
-5. Auto populate somewhere using:
-   ```
-   jupyter nbconvert --ClearMetadataPreprocessor.enabled=True --to=html --output-dir=
-   ```
 
 [nb_conda_kernels]: https://github.com/anaconda/nb_conda_kernels
 [conda-kernel]: https://ipython.readthedocs.io/en/stable/install/kernel_install.html#kernels-for-different-environments
@@ -115,8 +88,4 @@
 [openscapes-hub]: https://openscapes.2i2c.cloud/
 [cryocloud]: https://hub.cryointhecloud.com/
 [oss]: https://oss.smce.nasa.gov/
-[jupyterlab]: https://jupyter.org/
-
-```python
-
-```+[jupyterlab]: https://jupyter.org/
--- conflicted
+++ resolved
@@ -7,18 +7,14 @@
       - file: home
         title: Home
       - file: getting-started
-<<<<<<< HEAD
-=======
-        title: Getting Started - Help
->>>>>>> a8e8731f
       - file: team
 
   - caption: Help Hub Core
     chapters:
-    
+
       - file: sections/data-access-basics
         title: Data Access and Processing Basics
-        sections: 
+        sections:
           - file: notebooks/oci/oci_data_access
             title: Access Data Products
           - file: notebooks/oci/oci_file_structure
@@ -33,7 +29,7 @@
             title: In situ matchups
           - file: notebooks/oci/ml_cloud_mask
             title: Machine Learning Tutorial
-     
+
       - file: sections/visualizations
         title: Visualizations
         sections:
@@ -51,7 +47,7 @@
         sections:
           - file: notebooks/hackweek/oci_gpig.md
             title: GPig Phytoplankton Community Composition
-    
+
       - file: sections/cloud-atmosphere
         title: Cloud & Atmosphere
         sections:
@@ -61,14 +57,14 @@
             title: Aerosols from PACE/SPEXOne
           - file: notebooks/oci/oci_no2
             title: Nitrogen Dioxide from PACE/OCI
-      
+
       - file: sections/land
         title: Land
         sections:
           - file: notebooks/oci/oci_terrestrial_data
             title: Land Surface from PACE/OCI
-    
-  - caption: SeaDAS - OCSSW Toolbox     
+
+  - caption: SeaDAS - OCSSW Toolbox
     chapters:
 
       - file: sections/seadas-toolbox
@@ -83,11 +79,11 @@
           - file: notebooks/oci/oci_ocssw_l2gen
             title: Generate Level-2 Products
           - file: notebooks/oci/oci_ocssw_giop
-            title: Run the GIOP Algorithm   
+            title: Run the GIOP Algorithm
 
   - caption: Past trainings & events
     chapters:
-    
+
       - file: sections/past-trainings
         title: See all past trainings and events
         sections:

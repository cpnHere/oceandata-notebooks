--- conflicted
+++ resolved
@@ -104,14 +104,8 @@
 #     "pyzmq==26.2.1",
 #     "rasterio==1.4.3",
 #     "requests==2.32.3",
-<<<<<<< HEAD
-#     "rioxarray==0.19.0",
-#     "s3fs==2024.9.0",
-#     "scipy==1.14.1",
-=======
 #     "s3fs==2025.7.0",
 #     "scipy==1.15.3",
->>>>>>> b99cc239
 #     "seaborn==0.13.2",
 #     "setuptools==75.8.0",
 #     "shapely==2.1.0",

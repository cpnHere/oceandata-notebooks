--- conflicted
+++ resolved
@@ -12,40 +12,45 @@
 #     name: python3
 # ---
 
-<<<<<<< HEAD
-# # Accessing PACE Data via the `earthaccess` Library
+# # Access Data from the Ocean Color Instrument (OCI)
 #
 # **Authors:** Anna Windle (NASA, SSAI), Ian Carroll (NASA, UMBC), Carina Poulin (NASA, SSAI)
-
+#
+# > **PREREQUISITES**
+# >
+# > This notebook has the following prerequisites:
+# > - An **<a href="https://urs.earthdata.nasa.gov/" target="_blank">Earthdata Login</a>**
+# >   account is required to access data from the NASA Earthdata system, including NASA ocean color data.
+# > - There are no prerequisite notebooks for this module.
+#
 # ## Summary
 # ***
-# `earthaccess` is a python library used to search, download or stream NASA Earth science data. In this example, we will use the `earthaccess` library to search for data collections from NASA Earthdata. `earthaccess` is a Python library that simplifies data discovery and access to NASA Earth science data by providing an abstraction layer for NASA’s [Common Metadata Repository (CMR) API](https://cmr.earthdata.nasa.gov/search/site/docs/search/api.html) Search API. The library makes searching for data more approachable by using a simpler notation instead of low level HTTP queries. `earthaccess` takes the trouble out of Earthdata Login **authentication**, makes **search** easier, and provides a stream-line way to download or stream search results into an `xarray` object.
-#
-# For more on `earthaccess` visit the [`earthaccess` GitHub](https://github.com/nsidc/earthaccess) page and/or the [`earthaccess` documentation](https://earthaccess.readthedocs.io/en/latest/) site. Be aware that `earthaccess` is under active development. 
-#
-# >[!Important]   
-# ><b>PREREQUISITES</b>
-# <br>This notebook has the following prerequisites:
-# >- **<a href="https://urs.earthdata.nasa.gov/" target="_blank"> An Earthdata Login account</a>** is required to access data from the NASA Earthdata system, including NASA ocean color data.
-# >- There are no prerequisite notebooks for this module.
-#
-=======
-# # Access Data from the Ocean Color Instrument (OCI)
-#
-# **Authors:** Anna Windle (NASA, SSAI), Ian Carroll (NASA, UMBC), Carina Poulin (NASA, SSAI)
-#
-# <div class="alert alert-block alert-warning">
-# <b>PREREQUISITES</b>
-# <p>This notebook has the following prerequisites:</p>
-# <ul>
-#     <li>
-#     <a href="https://urs.earthdata.nasa.gov/" target="_blank">An <b>Earthdata Login</b> account</a> is required to access data from the NASA Earthdata system, including NASA ocean color data.
-#     </li>
-# </ul>
-# </div>
-#
->>>>>>> 921ac501
-# ## Learning objectives
+#
+# In this example we will use the `earthaccess` package to search for
+# OCI products on NASA Earthdata. The `earthaccess` package, published
+# on the [Python Package Index][pypi] and [conda-forge][conda],
+# facilitates discovery and use of all NASA Earth Science data
+# products by providing an abstraction layer for NASA’s [Common
+# Metadata Repository (CMR) API][cmr] and by simplifying requests to
+# NASA's [Earthdata Cloud][edcloud]. Searching for data is more
+# approachable using `earthaccess` than low-level HTTP requests, and
+# the same goes for S3 requests.
+#
+# In short, `earthaccess` helps **authenticate** with Earthdata Login,
+# makes **search** easier, and provides a stream-lined way to **load
+# data** into `xarray` containers. For more on `earthaccess`, visit
+# the [documentation][earthaccess-docs] site. Be aware that
+# `earthaccess` is under active development.
+#
+# To understand the discussions below on downloading and opening data,
+# we need to clearly understand **where our notebook is
+# running**. There are three cases to distinguish:
+#
+# 1. The notebook is running on the local host. For instance, you started a Jupyter server on your laptop.
+# 1. The notebook is running on a remote host, but it does not have direct access to the NASA Earthdata Cloud. For instance, you are running in [GitHub Codespaces][codespaces].
+# 1. The notebook is running on a remote host that does have direct access to the NASA Earthdata Cloud. At this time, we cannot provide a "for instance" which is available to everyone.
+#
+# ## Learning Objectives
 # ***
 #
 # At the end of this notebook you will know:
@@ -54,74 +59,22 @@
 # * How to use `earthaccess` to search for PACE data using search filters
 # * How to download PACE data, but only when you need to
 #
-<<<<<<< HEAD
+# <a name="toc"></a>
 # ## Contents
 # ***
 #
-# 1. [Imports](#imports)
-# 1. [`earthaccess` authentication](#section1)
-# 1. [Search for data](#section2)
-# 1. [Download data](#section3)
-
-# ## 1. Imports
-# ***
-
-# We begin by importing all of the libraries that we need to run this notebook. If you have created an environment following the [guidance] provided with this notebook, then the packages will be sucessfully imported.
-
-import earthaccess
-
-# ## <a id='section1'>2. `earthaccess` authentication
-# ***
-#
-
-# Next, we authenticate using our Earthdata Login credentials. Authentication is not necessarily needed to search for publicaly available data collections in Earthdata, but is always needed to download or access data from the NASA Earthdata archives. We can use the `login` method from the `earthaccess` package. This will create a authenticated session with provided Earthdata Login username and password. The `earthaccess` package will search for credentials defined by **environmental variables** or within a **.netrc** file save in the home/user profile directory. If credentials are not found, an interactive prompt will allow you to input credentials. 
-#
-# <div class="alert alert-info" role="alert">
-#
-# The `persist=True` argument ensures any discovered credentials
-# are stored in a `.netrc` file, so the argument is not necessary (but it's also harmless) for subsequent calls to `earthaccess.login`.
-# </div>
-
-auth = earthaccess.login(persist=True)
-
-# ## <a id='section2'>3. Search for data
-# ***
-
-# There are multiple keywords we can use to discovery data from collections. We will use the `short_name` to find data. 
-#
-# <div class="alert alert-info" role="alert">
-# The short name can be found on the <a href="https://search.earthdata.nasa.gov/search?fi=SPEXone!HARP2!OCI&fpb0=Space-based%20Platforms" target="_blank"> Eartdata Search GUI</a>, directly under the collection name, when clicking on the Info button of the collection in the search result.  
-# </div>
-#
-# The `count` argument limits the number of granules returned in the `results` list.
-=======
-# ## Summary
-#
-# In this example we will use the `earthaccess` package to search for data collections from NASA Earthdata. This package, published on the [Python Package Index][pypi] and [conda-forge][conda], facilitates discovery and use of all NASA Earth Science data products by providing an abstraction layer for NASA’s [Common Metadata Repository (CMR) API][cmr] and by simplifying requests to NASA's [Earthdata Cloud][edcloud]. Searching for data is more approachable using `earthaccess` than low-level HTTP requests, and the same goes for S3 requests.
-#
-# In short, `earthaccess` helps **authenticate** with Earthdata Login, makes **search** easier, and provides a stream-lined way to **load data** into `xarray` containers. For more on `earthaccess`, visit the [documentation][earthaccess-docs] site. Be aware that `earthaccess` is under active development.
-#
-# To understand the discussions below on downloading and opening data, we need to clearly understand **where our notebook is running**. There are three cases to distinguish:
-#
-# 1. The notebook is running on the local host. For instance, you started a Jupyter server on your laptop.
-# 1. The notebook is running on a remote host, but it does not have direct access to the NASA Earthdata Cloud. For instance, you are running in [GitHub Codespaces][codespaces].
-# 1. The notebook is running on a remote host that does have direct access to the NASA Earthdata Cloud. At this time, we cannot provide a "for instance" which is available to everyone.
-#
-# <div class="alert alert-info" role="alert">
-# <h2>Contents</h2><a name="toc"></a>
-# </div>
-#
 # 1. [Setup](#setup)
-# 1. [NASA Earthdata authentication](#auth)
-# 1. [Search for data](#search)
-# 1. [Download data](#download)
-#
-# <div class="alert alert-info" role="alert">
-# <h2>1. Setup</h2><a name="setup"></a>
-# <a href="#toc">[Back to top]</a>
-# </div>
-#
-# We begin by importing the only package used in this notebook. If you have created an environment following the [guidance][tutorials] provided with this tutorial, then the import will be successful.
+# 1. [NASA Earthdata Authentication](#auth)
+# 1. [Search for Data](#search)
+# 1. [Download Data](#download)
+#
+# <a name="setup"></a>
+# ## 1. Setup
+# ***
+#
+# We begin by importing the only package used in this notebook. If you
+# have created an environment following the [guidance][tutorials]
+# provided with this tutorial, then the import will be successful.
 #
 # [codespaces]: https://github.blog/changelog/2022-11-09-using-codespaces-with-jupyterlab-public-beta/
 # [tutorials]: https://oceancolor.gsfc.nasa.gov/resources/docs/tutorials
@@ -133,24 +86,40 @@
 
 import earthaccess
 
+# [Back to top](#top)
+# <a name="auth"></a>
+# ## 2. NASA Earthdata Authentication
+# ***
+#
+
+# Next, we authenticate using our Earthdata Login
+# credentials. Authentication is not needed to search publicaly
+# available collections in Earthdata, but is always needed to access
+# data. We can use the `login` method from the `earthaccess`
+# package. This will create an authenticated session when we provide a
+# valid Earthdata Login username and password. The `earthaccess`
+# package will search for credentials defined by **environmental
+# variables** or within a **.netrc** file saved in the home
+# directory. If credentials are not found, an interactive prompt will
+# allow you to input credentials.
+#
 # <div class="alert alert-info" role="alert">
-# <h2>2. Authenticate with Earthdata</h2><a name="auth"></a>
-# <a href="#toc">[Back to top]</a>
+# The `persist=True` argument ensures any discovered credentials are
+# stored in a `.netrc` file, so the argument is not necessary (but
+# it's also harmless) for subsequent calls to `earthaccess.login`.
 # </div>
-#
-# Next, we authenticate using our Earthdata Login credentials. Authentication is not necessarily needed to search for publicaly available data collections in Earthdata, but is always needed to download or open data from the NASA Earthdata archives. We can use the `login` method from the `earthaccess` package. This will create an authenticated session when we provide a valid Earthdata Login username and password.
-#
-# The `earthaccess` package will search for credentials defined by **environmental variables** or within a **.netrc** file saved in the home directory. If credentials are not found, an interactive prompt will allow you to input credentials. The `persist=True` argument ensures any discovered credentials
-# are stored in a `.netrc` file, so the argument is not necessary (but it's also harmless) for subsequent calls to `earthaccess.login`.
 
 auth = earthaccess.login(persist=True)
 
-# <div class="alert alert-info" role="alert">
-# <h2>2. Search for Data</h2><a name="search"></a>
-# <a href="#toc">[Back to top]</a>
-# </div>
-#
-# There are multiple ways to identify "collections" on NASA Earthdata (discovered with the `search_datasets` method) and "granules" contained in a collection (discovered with the `search_data` method). You can search collections by `instrument` to get started.
+# [Back to top](#top)
+# <a name="search"></a>
+# ## 3. Search for Data
+# ***
+
+# Collections on NASA Earthdata are discovered with the
+# `search_datasets` method, which accepts an `instrument` filter as an
+# easy way to get started. Each of the items in the list of
+# collections returned has a "short name".
 
 results = earthaccess.search_datasets(
     instrument="oci",
@@ -159,22 +128,32 @@
     summary = item.summary()
     print(summary["short-name"])
 
-# The `search_datasets` method returned collections. Next, we use the `search_data` method to find data objects within a collection using the `short_name` for the PACE/OCI Level-2 quick-look product for apparent optical properties (although you could search accross collections too). The `count` argument limits the number of granules returned and stored in the `results` list.
->>>>>>> 921ac501
+# Next, we use the `search_data` method to find granules within a
+# collection. Let's use the `short_name` for the PACE/OCI Level-2
+# quick-look product for apparent optical properties (although you can
+# search for granules accross collections too).
+#
+# <div class="alert alert-info" role="alert">
+# The short name can also be found on <a href="https://search.earthdata.nasa.gov/search?fi=SPEXone!HARP2!OCI&fpb0=Space-based%20Platforms" target="_blank"> Eartdata Search</a>, directly under the collection name, when clicking on the "i" button for each collection in a search result.
+# </div>
+#
+# The `count` argument limits the number of granules returned and stored in the `results` list.
 
 results = earthaccess.search_data(
     short_name = "PACE_OCI_L2_AOP_NRT",
     count = 1,
 )
 
-<<<<<<< HEAD
-# We can refine our search by passing more parameters that describe the spatiotemporal domain of our use case. Here, we use the `temporal` parameter to request a date range and the `bounding_box` parameter to request granules that intersect with a bounding box. We can even provide a `cloud_cover` threshold to limit files that have a lower percentage of cloud cover.
-=======
-# We can refine our search by passing more parameters that describe the spatiotemporal domain of our use case. Here, we use the `temporal` parameter to request a date range and the `bounding_box` parameter to request granules that intersect with a bounding box. We can even provide a `cloud_cover` threshold to limit files that have a lower percetnage of cloud cover. We do not provide a `count`, so we'll get all granules that satisfy the constraints.
->>>>>>> 921ac501
+# We can refine our search by passing more parameters that describe
+# the spatiotemporal domain of our use case. Here, we use the
+# `temporal` parameter to request a date range and the `bounding_box`
+# parameter to request granules that intersect with a bounding box. We
+# can even provide a `cloud_cover` threshold to limit files that have
+# a lower percetnage of cloud cover. We do not provide a `count`, so
+# we'll get all granules that satisfy the constraints.
 
 # +
-tspand = ("2024-04-01", "2024-04-16")
+tspan = ("2024-04-01", "2024-04-16")
 bbox = (-76.75, 36.97, -75.74, 39.01)
 clouds = (0, 50)
 
@@ -186,56 +165,65 @@
 )
 # -
 
-<<<<<<< HEAD
-# The `display` function provides a rich display associated with each search result. In this case, you see a direct download link. The link will open a new browser tab and download the data file to your local machine, which is not what you need to do for "in-region" access.
-#
-# TODO: Clarify whether we should NOT click on the links? This is a bit confusing. 
-=======
-# Displaying a result shows a direct download link. The link will download the granule to your local machine, which may or may not be what you want to do. Even if you are running the notebook on a remote host, this download link will open a new browser tab or window and offer to save a file to your local machine. If you are running the notebook locally, this may be of use. However, in the next section we'll see how to download all the results with one command.
->>>>>>> 921ac501
+# Displaying a single result shows a direct download link: try it! The
+# link will download the granule to your local machine, which may or
+# may not be what you want to do. Even if you are running the notebook
+# on a remote host, this download link will open a new browser tab or
+# window and offer to save a file to your local machine. If you are
+# running the notebook locally, this may be of use. However, in the
+# next section we'll see how to download all the results with one
+# command.
 
 results[0]
 
-<<<<<<< HEAD
-#
-# ## <a id='section3'>4. Download data
-# ***
-#
-
-# TODO: describe how this is only to download locally or have separate notebook that uses earthaccess.download ? 
-# explain alt: section 4- Access data in cloud? use data in the cloud instead of download data. and explain how all other notebooks will follow that format. 
-=======
-# <div class="alert alert-info" role="alert">
-# <h2>4. Download Data</h2><a name="download"></a>
-# <a href="#toc">[Back to top]</a>
-# </div>
->>>>>>> 921ac501
-#
-# First, let's see what happens if you don't download the granules. If you instead use `earthaccess.open` on the
-# list of granules, you end up with a list of file-like objects, which are meant to be used like a path to an actual file.
+# [Back to top](#top)
+# <a name="download"></a>
+# ## 4. Download Data
+# ***
+#
+# First, let's understand what the alternative is to downloading
+# granules. The `earthaccess.open` method accepts the results from
+# `earthaccess.search_data` and returns a list of file-like objects,
+# but no actual files are transferred.
 
 paths = earthaccess.open(results)
 
-# The list of file-like objects held in `paths` can each be read like a normal file. That's true of NetCDF readers, but for a quick demo we just read the first few bytes without any specialized reader.
+# The file-like objects held in `paths` can each be read like a normal
+# file. Here we load the first few bytes without any specialized
+# reader.
 
 with paths[0] as file:
     line = file.readline().strip()
 line
 
-# Of course that doesn't mean anything (does it? 😉), because this is a binary file that needs a reader which
-# understands the file format.
-#
-# The `earthaccess.open` method is used when you want to directly read a file from a remote filesystem, and not to download it. When running code on a host with direct access to the NASA Earthdata Cloud, you don't need to download the data, and `earthaccess.open` is the way to go.
-#
-# Now, let's look at the `earthaccess.download` method, which is used to copy files onto a filesystem local to the machine executing the code. For this method, provide the output of `earthaccess.search_data` along with a directory where `earthaccess` will store downloaded granules. This directory is on the host running the notebook; make sure you understand whether it is local or remote.
-#
-# Even if you only want to read a slice of the data, and downloading seems unncessary, if you use `earthaccess.open` while not running on a remote host with direct access to the NASA Earthdata Cloud, performance will be very poor. This is not a problem with "the cloud" or with `earthaccess`, it has to do with the data format and may soon be resolved.
+# Of course that doesn't mean anything (does it? 😉), because this is
+# a binary file that needs a reader which understands the file format.
+#
+# The `earthaccess.open` method is used when you want to directly read
+# a file from a remote filesystem, and not to download it. When
+# running code on a host with direct access to the NASA Earthdata
+# Cloud, you don't need to download the data, and `earthaccess.open`
+# is the way to go.
+#
+# Now, let's look at the `earthaccess.download` method, which is used
+# to copy files onto a filesystem local to the machine executing the
+# code. For this method, provide the output of
+# `earthaccess.search_data` along with a directory where `earthaccess`
+# will store downloaded granules.
+#
+# Even if you only want to read a slice of the data, and downloading
+# seems unncessary, if you use `earthaccess.open` while not running on
+# a remote host with direct access to the NASA Earthdata Cloud,
+# performance will be very poor. This is not a problem with "the
+# cloud" or with `earthaccess`, it has to do with the data format and
+# may soon be resolved.
 #
 # Let's continue to downloading the list of granules!
 
 paths = earthaccess.download(results, "L2_AOP")
 
-# The `paths` list now contains paths to actual files on the local filesystem.
+# The `paths` list now contains paths to actual files on the local
+# filesystem.
 
 paths
 
